--- conflicted
+++ resolved
@@ -19,11 +19,8 @@
 
 ### Options
 
-<<<<<<< HEAD
-- `-a <ip_or_cidr>` – Add one or more IP addresses or CIDR ranges that are allowed to use the proxy. Provide additional addresses after the same `-a` separated by spaces or commas, or repeat the option multiple times.
-=======
+
 - `-a <ip_or_cidr>` – Add one or more IP addresses or CIDR ranges (comma-separated) that are allowed to use the proxy. You can repeat the option.
->>>>>>> ecea17dd
 - `-p <port>` – Port that the Dante server should listen on. Defaults to `1080`.
 - `-h` – Show the built-in help text.
 
